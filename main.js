--- conflicted
+++ resolved
@@ -2086,15 +2086,11 @@
   let keyboardOpen = false;
   let closeTimer = null;
   let lastGap = 0;
-<<<<<<< HEAD
   let lastTopOffset = 0;
   let lastPageTop = 0;
   let lockedGap = null;
   let lockedTopOffset = null;
   let lockedPageTop = null;
-=======
-  let lockedGap = null;
->>>>>>> aa151935
 
   const applyKeyboardOpen = (gap) => {
     keyboardOpen = true;
@@ -2103,7 +2099,6 @@
       closeTimer = null;
     }
     const measured = Math.max(0, Math.round(gap || 0));
-<<<<<<< HEAD
     const rawOffsetTop = Math.max(0, Math.round(vv?.offsetTop || 0));
     const rawPageTop = Math.max(0, Math.round(
       typeof vv?.pageTop === 'number'
@@ -2113,14 +2108,11 @@
     lastGap = measured;
     lastTopOffset = rawOffsetTop;
     lastPageTop = rawPageTop;
-=======
-    lastGap = measured;
->>>>>>> aa151935
+
     if (root) {
       root.dataset.vvKb = '1';
       root.classList.add('keyboard-open');
       root.dataset.kbGap = String(measured);
-<<<<<<< HEAD
       root.dataset.kbTop = String(rawOffsetTop);
       root.dataset.kbPage = String(rawPageTop);
       const effective = lockedGap != null ? Math.min(lockedGap, measured) : measured;
@@ -2131,10 +2123,7 @@
       const shift = Math.max(diffOffset, diffPage);
       root.style.setProperty('--kb-offset-bottom', effective + 'px');
       root.style.setProperty('--kb-offset-top', shift + 'px');
-=======
-      const effective = lockedGap != null ? Math.min(lockedGap, measured) : measured;
-      root.style.setProperty('--kb-offset-bottom', effective + 'px');
->>>>>>> aa151935
+
     }
   };
 
@@ -2143,20 +2132,16 @@
     closeTimer = setTimeout(() => {
       keyboardOpen = false;
       lockedGap = null;
-<<<<<<< HEAD
       lockedTopOffset = null;
       lockedPageTop = null;
       lastGap = 0;
       lastTopOffset = 0;
       lastPageTop = 0;
-=======
-      lastGap = 0;
->>>>>>> aa151935
+
       if (root) {
         delete root.dataset.vvKb;
         root.classList.remove('keyboard-open');
         root.style.removeProperty('--kb-offset-bottom');
-<<<<<<< HEAD
         root.style.removeProperty('--kb-offset-top');
         delete root.dataset.kbGap;
         delete root.dataset.kbTop;
@@ -2164,10 +2149,7 @@
         delete root.dataset.kbLock;
         delete root.dataset.kbLockTop;
         delete root.dataset.kbLockPage;
-=======
-        delete root.dataset.kbGap;
-        delete root.dataset.kbLock;
->>>>>>> aa151935
+
       }
       flushKeyboardDeferredTasks();
     }, 200);
@@ -2189,7 +2171,6 @@
     const candidate = parseGap(value ?? lastGap ?? root.dataset.kbGap);
     if (candidate == null) return;
     lockedGap = candidate;
-<<<<<<< HEAD
     lockedTopOffset = lastTopOffset;
     lockedPageTop = lastPageTop;
     if (root) {
@@ -2197,15 +2178,12 @@
       if (lockedTopOffset != null) root.dataset.kbLockTop = String(lockedTopOffset);
       if (lockedPageTop != null) root.dataset.kbLockPage = String(lockedPageTop);
     }
-=======
-    if (root) root.dataset.kbLock = String(candidate);
->>>>>>> aa151935
+
     if (keyboardOpen) applyKeyboardOpen(lastGap);
   };
 
   const unlockGap = () => {
     lockedGap = null;
-<<<<<<< HEAD
     lockedTopOffset = null;
     lockedPageTop = null;
     if (root) delete root.dataset.kbLock;
@@ -2213,9 +2191,7 @@
       delete root.dataset.kbLockTop;
       delete root.dataset.kbLockPage;
     }
-=======
-    if (root) delete root.dataset.kbLock;
->>>>>>> aa151935
+
     if (keyboardOpen) applyKeyboardOpen(lastGap);
   };
 
